import json
import os
from datetime import datetime

import networkx as nx
import numpy as np
import pandas as pd

from src import PROJECT_PATH
from src.analysis.analysis_handler import AnalysisHandler
from src.core.flood_wave_extractor import FloodWaveExtractor
<<<<<<< HEAD
from src.core.graph_handler import GraphHandler
=======
from src.core.graph_manipulation import GraphManipulation
from src.core.slope_calculator import SlopeCalculator
>>>>>>> e4bd4c4c
from src.data.dataloader import Dataloader
from src.selection.selection import Selection


class StatisticalAnalysis:
    """
    This class contains functions for statistically analysing flood waves
    """

    @staticmethod
    def yearly_mean_moving_average(gauge_pairs: list,
                                   folder_name: str,
                                   length: int) -> list:
        """
        This function calculates moving average time series of the velocities
        :param list gauge_pairs: list of the gauge pairs for creating the directed graph
        :param str folder_name: name of the generated data folder
        :param int length: length of one period in years
        :return list: moving average time series of the velocities
        """
        mean_velocities = []
        for i in range(1876 + length, 2020):
            args = {"start_date": f'{i - length}-01-01',
                    "end_date": f'{i}-12-31',
                    "gauge_pairs": gauge_pairs,
                    "folder_name": folder_name}
            graph = GraphManipulation.create_directed_graph(**args)

            velocities = StatisticalAnalysis.calculate_all_velocities(joined_graph=graph)
            mean_velocity = np.mean(velocities)

            mean_velocities.append(mean_velocity)

            AnalysisHandler.print_percentage(i=i, length=length)

        return mean_velocities

    @staticmethod
    def get_statistics(gauges: list, gauge_pairs: list, folder_name: str) -> pd.DataFrame:
        """
        This function creates a dataframe containing some statistics of the whole graph yearly
        :param list gauges: list of gauges
        :param list gauge_pairs: list of the gauge pairs for creating the directed graph
        :param str folder_name: name of the generated data folder
        :return pd.DataFrame: dataframe of the following statistics yearly: number of components,
        number of low and high water level vertices, minimum and maximum velocities, average of velocities
        """
        final_table = dict()
        years = []
        components_num = []
        low = []
        high = []
        mins = []
        maxs = []
        means = []
        medians = []
        stds = []
        for i in range(1876, 2020):
            years.append(i)
            start_date = f'{i}-01-01'
            end_date = f'{i}-12-31'
            args_create = {
                "start_date": start_date,
                "end_date": end_date,
                "gauge_pairs": gauge_pairs,
                "folder_name": folder_name
            }
            graph = GraphManipulation.create_directed_graph(**args_create)

            gauges_dct = AnalysisHandler.get_node_colors_in_given_period(gauges=gauges,
                                                                         folder_name=folder_name,
                                                                         start_date=start_date,
                                                                         end_date=end_date)

            node_colors = []
            for gauge in gauges:
                node_colors += gauges_dct[str(gauge)]

            low.append(node_colors.count("yellow"))
            high.append(node_colors.count("red"))

            extractor = FloodWaveExtractor(joined_graph=graph)
            extractor.get_flood_waves()
            flood_waves = extractor.flood_waves
            components_num.append(len(flood_waves))

            velocities = StatisticalAnalysis.calculate_all_velocities(joined_graph=graph)

            mins.append(np.min(velocities))
            maxs.append(np.max(velocities))
            means.append(np.mean(velocities))
            medians.append(np.median(velocities))
            stds.append(np.std(velocities))

            AnalysisHandler.print_percentage(i=i, length=0)

        final_table["Datum (ev)"] = years
        final_table["Arhullam (db)"] = components_num
        final_table["Kisviz (db)"] = low
        final_table["Nagyviz (db)"] = high
        final_table["Min. sebesseg (km/day)"] = mins
        final_table["Max. sebesseg (km/day)"] = maxs
        final_table["Atlagsebesseg (km/day)"] = means
        final_table["Median sebesseg (km/day)"] = medians
        final_table["Sebessegek szorasa"] = stds

        return pd.DataFrame(final_table)

    @staticmethod
    def low_high_by_gauge_yearly(gauges: list, folder_name: str) -> pd.DataFrame:
        """
        This function creates a dataframe containing the number of low and high water level vertices by gauge yearly
        (years in the rows and gauges in the columns)
        :param list gauges: list of gauges
        :param str folder_name: name of the generated data folder
        :return pd.DataFrame: dataframe containing the number of low and high water level vertices by gauge yearly
        """
        years = []
        final_matrix = np.zeros((144, 28))
        for i in range(1876, 2020):
            years.append(i)
            start_date = f'{i}-01-01'
            end_date = f'{i}-12-31'

            gauges_dct = AnalysisHandler.get_node_colors_in_given_period(gauges=gauges,
                                                                         folder_name=folder_name,
                                                                         start_date=start_date,
                                                                         end_date=end_date)

            k = 1
            for gauge in gauges:
                gauge_colors = gauges_dct[str(gauge)]
                k_yellow = gauge_colors.count("yellow")
                k_red = gauge_colors.count("red")
                final_matrix[i - 1876, 2 * k - 2] = k_yellow
                final_matrix[i - 1876, 2 * k - 1] = k_red
                k += 1

            AnalysisHandler.print_percentage(i=i, length=0)

        columns = []
        for gauge in gauges:
            columns.append(f"{gauge} (low)")
            columns.append(f"{gauge} (high)")

        return pd.DataFrame(final_matrix, index=years, columns=columns)

    @staticmethod
    def analyse_slopes_by_vertex_pairs(folder_name: str, period: int):
        """
        This method goes through the vertex pairs and calculates some {period}-year statistics from 1876 to 2019
        concerning the slopes on the edges between the given vertex pair. It then saves the dataframes into one
        table with the following statistics: minimums, maximums, means, medians and standard deviations
        :param str folder_name: name of the generated data folder
        :param int period: the results are accumulated for this many years
        """
        f = open(os.path.join(PROJECT_PATH, folder_name, "find_edges", "vertex_pairs.json"))
        vertex_pairs = json.load(f)

        years = np.arange(1876, 2020, period)
        dfs = []
        for vtx_pair in list(vertex_pairs.keys()):
            final_table = {}
            mins = []
            maxs = []
            means = []
            medians = []
            stds = []
            indices = []
            for year in years:
                if year + period - 1 > 2019:
                    break

                start_date = f'{year}-01-01'
                end_date = f'{year + period - 1}-12-31'
                current_dates = list(vertex_pairs[vtx_pair].keys())

                if all(j < start_date or j > end_date for j in current_dates):
                    continue
                else:
                    indices.append(f'{start_date}_{end_date}')
                    valid_dates = [x for x in current_dates if start_date <= x <= end_date]

                flattened_slopes = AnalysisHandler.get_slopes_list(vertex_pairs=vertex_pairs,
                                                                   vtx_pair=vtx_pair,
                                                                   valid_dates=valid_dates)

                mins.append(np.min(flattened_slopes))
                maxs.append(np.max(flattened_slopes))
                means.append(np.mean(flattened_slopes))
                medians.append(np.median(flattened_slopes))
                stds.append(np.std(flattened_slopes))

            final_table["Min. slope (cm/km)"] = mins
            final_table["Max. slope (cm/km)"] = maxs
            final_table["Mean"] = means
            final_table["Median"] = medians
            final_table["Standard deviation"] = stds

            df = pd.DataFrame(final_table, index=indices)

            dfs.append(df)

        with pd.ExcelWriter(f'{period}-year_slopes_by_vertex_pairs.xlsx') as writer:
            for i, df in enumerate(dfs):
                sheet_name = f'{list(vertex_pairs.keys())[i]}'
                df.to_excel(writer, sheet_name=sheet_name)

    @staticmethod
    def analyse_slopes_in_interval(folder_name: str,
                                   start_station: str,
                                   end_station: str,
                                   period: int,
                                   gauge_pairs: list,
                                   sorted_stations: list) -> pd.DataFrame:
        """
        This function calculates statistics of slopes of paths in flood waves
        :param str folder_name: name of the generated data folder
        :param str start_station: string of starting station number
        :param str end_station: string of ending station number
        :param int period: the results are accumulated for this many years
        :param list gauge_pairs: list of gauge pairs
        :param list sorted_stations: list of strings all station numbers in (numerically) decreasing order
        :return pd.DataFrame: dataframe containing the statistics
        """
        final_table = {}
        indices = []
        mins = []
        maxs = []
        means = []
        medians = []
        stds = []

        years = np.arange(1876, 2020, period)
        for year in years:
            if year + period - 1 > 2019:
                break

            start_date = f'{year}-01-01'
            end_date = f'{year + period - 1}-12-31'

            indices.append(start_date + '_' + end_date)

<<<<<<< HEAD
            slopes = AnalysisHandler.get_slopes_interval_list(start_station=start_station,
                                                              end_station=end_station,
                                                              start_date=start_date,
                                                              end_date=end_date,
                                                              gauge_pairs=gauge_pairs,
                                                              sorted_stations=sorted_stations,
                                                              folder_name=folder_name)
=======
            args_create = {
                "start_date": start_date,
                "end_date": end_date,
                "gauge_pairs": gauge_pairs,
                "folder_name": folder_name
            }
            graph = GraphManipulation.create_directed_graph(**args_create)

            select_all_in_interval = Selection.select_only_in_interval(joined_graph=graph,
                                                                       start_station=start_station,
                                                                       end_station=end_station,
                                                                       sorted_stations=sorted_stations)

            extractor = FloodWaveExtractor(joined_graph=select_all_in_interval)
            extractor.get_flood_waves()
            flood_waves = extractor.flood_waves

            full_waves = FloodWaveExtractor.get_flood_waves_from_start_to_end(waves=flood_waves,
                                                                              start_station=start_station,
                                                                              end_station=end_station,
                                                                              equivalence=True)

            slopes = []
            for wave in full_waves:
                start_node = wave[0]
                end_node = wave[1]

                slope_calc = SlopeCalculator(current_gauge=start_node[0],
                                             next_gauge=end_node[0],
                                             folder_name=folder_name)

                current_date = datetime.strptime(start_node[1], "%Y-%m-%d")
                slope = slope_calc.get_slopes(current_date=current_date, next_dates=[end_node[1]])

                slopes.append(slope[0])
>>>>>>> e4bd4c4c

            mins.append(np.min(slopes))
            maxs.append(np.max(slopes))
            means.append(np.mean(slopes))
            medians.append(np.median(slopes))
            stds.append(np.std(slopes))

        final_table["Min. slope (cm/km)"] = mins
        final_table["Max. slope (cm/km)"] = maxs
        final_table["Mean"] = means
        final_table["Median"] = medians
        final_table["Standard deviation"] = stds

        return pd.DataFrame(final_table, index=indices)

    @staticmethod
    def collect_slopes(start_station: str,
                       end_station: str,
                       start_date: str,
                       end_date: str,
                       folder_name: str,
                       gauge_pairs: list,
                       sorted_stations: list) -> list:
        """
        This function collects the slopes on edges between start_station and end_station (space), and start_date and
        end_date (time)
        :param str start_station: starting station
        :param str end_station: end station
        :param str start_date: starting date
        :param str end_date: end date
        :param str folder_name: name of the generated data folder
        :param list gauge_pairs: list of gauge pairs
        :param list sorted_stations: list of strings all station numbers in (numerically) decreasing order
        :return list: slopes
        """
        pair = str(start_station) + '_' + str(end_station)

        f = open(os.path.join(PROJECT_PATH, folder_name, "find_edges", "vertex_pairs.json"))
        vertex_pairs = json.load(f)

        if pair in list(vertex_pairs.keys()):
            current_dates = list(vertex_pairs[pair].keys())
            valid_dates = [x for x in current_dates if start_date <= x <= end_date]
            slopes = AnalysisHandler.get_slopes_list(vertex_pairs=vertex_pairs,
                                                     vtx_pair=pair,
                                                     valid_dates=valid_dates)
        else:
            slopes = AnalysisHandler.get_slopes_interval_list(start_station=start_station,
                                                              end_station=end_station,
                                                              start_date=start_date,
                                                              end_date=end_date,
                                                              gauge_pairs=gauge_pairs,
                                                              sorted_stations=sorted_stations,
                                                              folder_name=folder_name)

        return slopes

    @staticmethod
    def red_ratio(gauges: list, folder_name: str, period: int) -> pd.DataFrame:
        """
        This function calculates the ratio of high water level nodes and all nodes in every {period}-year period
        from 1876 to 2019
        :param list gauges: list of gauges
        :param str folder_name: name of the generated data folder
        :param int period: the results are accumulated for this many years
        :return pd.DataFrame: dataframe containing the ratios
        """
        indices = []
        ratios = []
        final_table = {}
        years = np.arange(1876, 2020, period)
        for year in years:
            if year + period - 1 > 2019:
                break

            start_date = f'{year}-01-01'
            end_date = f'{year + period - 1}-12-31'

            indices.append(f'{start_date}_{end_date}')

            gauges_dct = AnalysisHandler.get_node_colors_in_given_period(gauges=gauges,
                                                                         folder_name=folder_name,
                                                                         start_date=start_date,
                                                                         end_date=end_date)

            all_colors = []
            for gauge in gauges:
                all_colors += gauges_dct[str(gauge)]

            reds = all_colors.count("red")

            ratios.append(reds/len(all_colors))

        final_table["ratio"] = ratios

        return pd.DataFrame(final_table, index=indices)

    @staticmethod
<<<<<<< HEAD
=======
    def get_flood_waves_yearly(year: int, gauge_pairs: list, folder_name: str) -> list:
        """
        This function returns only those components that start in the actual year
        :param int year: the actual year
        :param list gauge_pairs: list of gauge pairs
        :param str folder_name: the name of the generated data folder
        :return list: cleaned components
        """
        if year == 1876:
            start_date = f'{year}-01-01'
            end_date = f'{year + 1}-02-01'
        elif year == 2019:
            start_date = f'{year - 1}-11-30'
            end_date = f'{year}-12-31'
        else:
            start_date = f'{year - 1}-11-30'
            end_date = f'{year + 1}-02-01'
        args = {"start_date": start_date,
                "end_date": end_date,
                "gauge_pairs": gauge_pairs,
                "folder_name": folder_name}
        graph = GraphManipulation.create_directed_graph(**args)

        extractor = FloodWaveExtractor(joined_graph=graph)
        extractor.get_flood_waves()
        flood_waves = extractor.flood_waves

        cleaned_waves = []
        for wave in flood_waves:
            node_dates = [node[1] for node in wave]
            if not any(str(year - 1) in node_date for node_date in node_dates) \
                    and not all(str(year + 1) in node_date for node_date in node_dates):
                cleaned_waves.append(wave)

        return cleaned_waves

    @staticmethod
>>>>>>> e4bd4c4c
    def get_number_of_flood_waves_yearly(gauge_pairs: list, folder_name: str) -> list:
        """
        This function calculates the number of cleaned flood waves yearly
        :param list gauge_pairs: list of gauge pairs
        :param str folder_name: the name of the generated data folder
        :return list: numbers of cleaned components
        """
        number_of_flood_waves = []
        for i in range(1876, 2020):
            waves = AnalysisHandler.get_flood_waves_yearly(year=i, gauge_pairs=gauge_pairs, folder_name=folder_name)
            number_of_flood_waves.append(len(waves))

            AnalysisHandler.print_percentage(i=i, length=0)

        return number_of_flood_waves

    @staticmethod
    def calculate_all_velocities(joined_graph: nx.DiGraph) -> list:
        """
        This function calculates the velocity of all flood waves in the input graph
        :param nx.DiGraph joined_graph: the graph
        :return list: velocities in a list
        """
        meta = Dataloader.get_metadata()
        river_kms = meta["river_km"]

        extractor = FloodWaveExtractor(joined_graph=joined_graph)
        extractor.get_flood_waves()
        flood_waves = extractor.flood_waves

        velocities = []
        for wave in flood_waves:
            start_node = wave[0]
            end_node = wave[1]

            start = river_kms[float(start_node[0])]
            end = river_kms[float(end_node[0])]
            distance = start - end

            days = (datetime.strptime(end_node[1], '%Y-%m-%d') - datetime.strptime(start_node[1], '%Y-%m-%d')).days

            if days == 0:
                velocity = distance
            else:
                velocity = distance / days

            velocities.append(velocity)

        return velocities<|MERGE_RESOLUTION|>--- conflicted
+++ resolved
@@ -9,12 +9,8 @@
 from src import PROJECT_PATH
 from src.analysis.analysis_handler import AnalysisHandler
 from src.core.flood_wave_extractor import FloodWaveExtractor
-<<<<<<< HEAD
-from src.core.graph_handler import GraphHandler
-=======
 from src.core.graph_manipulation import GraphManipulation
 from src.core.slope_calculator import SlopeCalculator
->>>>>>> e4bd4c4c
 from src.data.dataloader import Dataloader
 from src.selection.selection import Selection
 
@@ -163,7 +159,7 @@
         return pd.DataFrame(final_matrix, index=years, columns=columns)
 
     @staticmethod
-    def analyse_slopes_by_vertex_pairs(folder_name: str, period: int):
+    def get_slopes_by_vertex_pairs(folder_name: str, period: int):
         """
         This method goes through the vertex pairs and calculates some {period}-year statistics from 1876 to 2019
         concerning the slopes on the edges between the given vertex pair. It then saves the dataframes into one
@@ -198,9 +194,9 @@
                     indices.append(f'{start_date}_{end_date}')
                     valid_dates = [x for x in current_dates if start_date <= x <= end_date]
 
-                flattened_slopes = AnalysisHandler.get_slopes_list(vertex_pairs=vertex_pairs,
-                                                                   vtx_pair=vtx_pair,
-                                                                   valid_dates=valid_dates)
+                valid_slopes = [vertex_pairs[vtx_pair][valid_date][1] for valid_date in valid_dates]
+                flattened_slopes = [item for sublist in valid_slopes for item in
+                                    (sublist if isinstance(sublist, list) else [sublist])]
 
                 mins.append(np.min(flattened_slopes))
                 maxs.append(np.max(flattened_slopes))
@@ -224,12 +220,12 @@
                 df.to_excel(writer, sheet_name=sheet_name)
 
     @staticmethod
-    def analyse_slopes_in_interval(folder_name: str,
-                                   start_station: str,
-                                   end_station: str,
-                                   period: int,
-                                   gauge_pairs: list,
-                                   sorted_stations: list) -> pd.DataFrame:
+    def get_slopes_in_interval(folder_name: str,
+                               start_station: str,
+                               end_station: str,
+                               period: int,
+                               gauge_pairs: list,
+                               sorted_stations: list) -> pd.DataFrame:
         """
         This function calculates statistics of slopes of paths in flood waves
         :param str folder_name: name of the generated data folder
@@ -258,15 +254,6 @@
 
             indices.append(start_date + '_' + end_date)
 
-<<<<<<< HEAD
-            slopes = AnalysisHandler.get_slopes_interval_list(start_station=start_station,
-                                                              end_station=end_station,
-                                                              start_date=start_date,
-                                                              end_date=end_date,
-                                                              gauge_pairs=gauge_pairs,
-                                                              sorted_stations=sorted_stations,
-                                                              folder_name=folder_name)
-=======
             args_create = {
                 "start_date": start_date,
                 "end_date": end_date,
@@ -302,7 +289,6 @@
                 slope = slope_calc.get_slopes(current_date=current_date, next_dates=[end_node[1]])
 
                 slopes.append(slope[0])
->>>>>>> e4bd4c4c
 
             mins.append(np.min(slopes))
             maxs.append(np.max(slopes))
@@ -317,48 +303,6 @@
         final_table["Standard deviation"] = stds
 
         return pd.DataFrame(final_table, index=indices)
-
-    @staticmethod
-    def collect_slopes(start_station: str,
-                       end_station: str,
-                       start_date: str,
-                       end_date: str,
-                       folder_name: str,
-                       gauge_pairs: list,
-                       sorted_stations: list) -> list:
-        """
-        This function collects the slopes on edges between start_station and end_station (space), and start_date and
-        end_date (time)
-        :param str start_station: starting station
-        :param str end_station: end station
-        :param str start_date: starting date
-        :param str end_date: end date
-        :param str folder_name: name of the generated data folder
-        :param list gauge_pairs: list of gauge pairs
-        :param list sorted_stations: list of strings all station numbers in (numerically) decreasing order
-        :return list: slopes
-        """
-        pair = str(start_station) + '_' + str(end_station)
-
-        f = open(os.path.join(PROJECT_PATH, folder_name, "find_edges", "vertex_pairs.json"))
-        vertex_pairs = json.load(f)
-
-        if pair in list(vertex_pairs.keys()):
-            current_dates = list(vertex_pairs[pair].keys())
-            valid_dates = [x for x in current_dates if start_date <= x <= end_date]
-            slopes = AnalysisHandler.get_slopes_list(vertex_pairs=vertex_pairs,
-                                                     vtx_pair=pair,
-                                                     valid_dates=valid_dates)
-        else:
-            slopes = AnalysisHandler.get_slopes_interval_list(start_station=start_station,
-                                                              end_station=end_station,
-                                                              start_date=start_date,
-                                                              end_date=end_date,
-                                                              gauge_pairs=gauge_pairs,
-                                                              sorted_stations=sorted_stations,
-                                                              folder_name=folder_name)
-
-        return slopes
 
     @staticmethod
     def red_ratio(gauges: list, folder_name: str, period: int) -> pd.DataFrame:
@@ -401,8 +345,6 @@
         return pd.DataFrame(final_table, index=indices)
 
     @staticmethod
-<<<<<<< HEAD
-=======
     def get_flood_waves_yearly(year: int, gauge_pairs: list, folder_name: str) -> list:
         """
         This function returns only those components that start in the actual year
@@ -440,7 +382,6 @@
         return cleaned_waves
 
     @staticmethod
->>>>>>> e4bd4c4c
     def get_number_of_flood_waves_yearly(gauge_pairs: list, folder_name: str) -> list:
         """
         This function calculates the number of cleaned flood waves yearly
@@ -450,7 +391,7 @@
         """
         number_of_flood_waves = []
         for i in range(1876, 2020):
-            waves = AnalysisHandler.get_flood_waves_yearly(year=i, gauge_pairs=gauge_pairs, folder_name=folder_name)
+            waves = StatisticalAnalysis.get_flood_waves_yearly(year=i, gauge_pairs=gauge_pairs, folder_name=folder_name)
             number_of_flood_waves.append(len(waves))
 
             AnalysisHandler.print_percentage(i=i, length=0)

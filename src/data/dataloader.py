from src import PROJECT_PATH

import os
import gdown
import pandas as pd


class Dataloader:
    def __init__(self, dataset_name: str = None):
        os.makedirs(os.path.join(PROJECT_PATH, 'data'), exist_ok=True)
        if dataset_name is None:
            self.dataset_name = 'adatok_fontos_korrigalt'
        else:
            self.dataset_name = dataset_name
        self.download_data()
        self.meta = self.get_metadata()
        self.data = self.read_data()
        # self.get_pickle_if_not_downloaded()

    def download_data(self):
        if not self.do_all_files_exist():
            url = "https://drive.google.com/drive/folders/1gCC5gLKBh8NLWt_ham42EGk_WKQk_c_B"
            output = os.path.join(PROJECT_PATH, 'data')
            gdown.download_folder(url=url, output=output)

    @staticmethod
    def get_pickle_if_not_downloaded():
        if not os.path.exists(os.path.join(PROJECT_PATH, 'whole_graph')):
            os.makedirs(os.path.join(PROJECT_PATH, 'whole_graph'), exist_ok=True)

        if not os.path.exists(os.path.join(PROJECT_PATH, 'whole_graph', 'joined_graph.gpickle')):
            gdown.download(url="https://drive.google.com/uc?id=1GgorclNaFDazyF_gHAPnHysklKANBIan",
                           output=os.path.join(PROJECT_PATH, 'whole_graph', 'joined_graph.gpickle'))

    @staticmethod
    def do_all_files_exist() -> bool:
        """
        This function checks whether all the files we wish to download already exist

        :return bool: True if all of them exist, False if at least one is missing
        """

<<<<<<< HEAD
        files = ["adatok_fontos.csv", "existing_stations.json", "level_groups_fontos.json", "meta_fontos.csv",
                 "nullpontok_fontos.json", "adatok_fontos_korrigalt.csv", "mederatmetszesek_fontos_korrigalt.csv"]
=======
        files = ["adatok_vegleges.csv", "existing_stations.json", "level_groups_vegleges.json", "meta_vegleges.csv",
                 "nullpontok_vegleges.json"]
>>>>>>> a1576d76

        for file in files:
            if not os.path.exists(os.path.join(PROJECT_PATH, 'data', file)):
                return False

        return True

    @staticmethod
    def get_metadata():
        meta = pd.read_csv(os.path.join(PROJECT_PATH, 'data', 'meta_vegleges.csv'), index_col=0, sep=";") \
            .groupby(["river"]) \
            .get_group("Tisza") \
            .sort_values(by='river_km', ascending=False)
        return meta

    def read_data(self):
        data = pd.read_csv(os.path.join(PROJECT_PATH, 'data', self.dataset_name + '.csv'), index_col=0, sep=";")
        date = pd.to_datetime(data['Date']).dt.strftime('%Y-%m-%d')

        def isnumber(x):
            try:
                float(x)
                return True
            except:
                return False
        df = data[data.applymap(isnumber)]
        df['Date'] = date
        df = df.set_index(df['Date'])
        return df<|MERGE_RESOLUTION|>--- conflicted
+++ resolved
@@ -9,7 +9,7 @@
     def __init__(self, dataset_name: str = None):
         os.makedirs(os.path.join(PROJECT_PATH, 'data'), exist_ok=True)
         if dataset_name is None:
-            self.dataset_name = 'adatok_fontos_korrigalt'
+            self.dataset_name = 'adatok_fontos'
         else:
             self.dataset_name = dataset_name
         self.download_data()
@@ -40,13 +40,8 @@
         :return bool: True if all of them exist, False if at least one is missing
         """
 
-<<<<<<< HEAD
-        files = ["adatok_fontos.csv", "existing_stations.json", "level_groups_fontos.json", "meta_fontos.csv",
-                 "nullpontok_fontos.json", "adatok_fontos_korrigalt.csv", "mederatmetszesek_fontos_korrigalt.csv"]
-=======
         files = ["adatok_vegleges.csv", "existing_stations.json", "level_groups_vegleges.json", "meta_vegleges.csv",
-                 "nullpontok_vegleges.json"]
->>>>>>> a1576d76
+                 "nullpontok_vegleges.json", "adatok_fontos_korrigalt.csv", "mederatmetszesek_fontos_korrigalt.csv"]
 
         for file in files:
             if not os.path.exists(os.path.join(PROJECT_PATH, 'data', file)):
